# schuberts_leader
&lt;&lt;under construction>> A Lightweight Framework for Discovering Leading Indicator Variables

**schuberts_leader** is a package with the following aims:

* Depends on no other packages aside from [numpy](https://github.com/numpy/numpy)

* Robustly performs a single task: 
	
	- detection of individual variables in tabular time-series data which have a leading non-linear correlation with a chosen univariate time-series outcome variable

* Does not try to do too much: 

	- Does not include optional extraneous features surrounding the core functionality
	
	- Is not flexible with regards to user input types (accepts data only as numpy arrays of integers or floats)
	
<<<<<<< HEAD
	- Does not make design decisions for the user (e.g. does not attempt to detect or avoid spurious correlations by removing trend and/or seasonality)

	
=======
	o Does not make design decisions for the user (e.g. does not attempt to detect or avoid spurious correlations by removing trend and/or seasonality)
>>>>>>> 22f5d055
<|MERGE_RESOLUTION|>--- conflicted
+++ resolved
@@ -13,12 +13,4 @@
 
 	- Does not include optional extraneous features surrounding the core functionality
 	
-	- Is not flexible with regards to user input types (accepts data only as numpy arrays of integers or floats)
-	
-<<<<<<< HEAD
-	- Does not make design decisions for the user (e.g. does not attempt to detect or avoid spurious correlations by removing trend and/or seasonality)
-
-	
-=======
-	o Does not make design decisions for the user (e.g. does not attempt to detect or avoid spurious correlations by removing trend and/or seasonality)
->>>>>>> 22f5d055
+	o Does not make design decisions for the user (e.g. does not attempt to detect or avoid spurious correlations by removing trend and/or seasonality)